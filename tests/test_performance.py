"""
Performance tests for skoglib execution overhead and benchmarks.

Tests import speed, execution overhead, and performance characteristics.
"""

import time
import sys
import statistics
from unittest import TestCase
from concurrent.futures import ThreadPoolExecutor, as_completed

from skoglib import run_executable


class TestExecutionPerformance(TestCase):
    """Test execution performance and overhead."""

    def test_execution_overhead_simple_command(self):
        """Test overhead for simple command execution."""
        # Baseline: measure direct execution time
        import subprocess

        # Warm up
        for _ in range(3):
            subprocess.run(["echo", "warmup"], capture_output=True, text=True)

        # Measure subprocess overhead
        times_subprocess = []
        for _ in range(10):
            start_time = time.perf_counter()
            subprocess.run(["echo", "test"], capture_output=True, text=True)
            times_subprocess.append(time.perf_counter() - start_time)

        # Warm up skoglib
        for _ in range(3):
            run_executable("echo", ["warmup"])

        # Measure skoglib overhead
        times_skoglib = []
        for _ in range(10):
            start_time = time.perf_counter()
            run_executable("echo", ["test"])
            times_skoglib.append(time.perf_counter() - start_time)

        avg_subprocess = statistics.mean(times_subprocess)
        avg_skoglib = statistics.mean(times_skoglib)

        # skoglib overhead should be reasonable (less than 3x subprocess)
        overhead_ratio = avg_skoglib / avg_subprocess

        print(f"Subprocess avg: {avg_subprocess:.4f}s")
        print(f"Skoglib avg: {avg_skoglib:.4f}s")
        print(f"Overhead ratio: {overhead_ratio:.2f}x")

        self.assertLess(
            overhead_ratio, 3.0, f"Excessive overhead: {overhead_ratio:.2f}x > 3.0x"
        )

    def test_execution_time_accuracy(self):
        """Test accuracy of execution time measurement."""
        # Test with known sleep duration
        sleep_duration = 0.1
        result = run_executable("sleep", [str(sleep_duration)])

        # Execution time should be close to sleep duration
        # Allow some tolerance for system overhead
        self.assertGreaterEqual(result.execution_time, sleep_duration - 0.01)
        self.assertLessEqual(result.execution_time, sleep_duration + 0.05)

    def test_repeated_execution_consistency(self):
        """Test consistency of repeated executions."""
        execution_times = []

        for _ in range(20):
            result = run_executable("echo", ["consistency_test"])
            execution_times.append(result.execution_time)

        # Calculate statistics
        mean_time = statistics.mean(execution_times)
        stdev_time = statistics.stdev(execution_times)

        print(f"Mean execution time: {mean_time:.4f}s")
        print(f"Standard deviation: {stdev_time:.4f}s")

        # Standard deviation should be reasonable (less than 50% of mean)
        cv = stdev_time / mean_time  # Coefficient of variation
        self.assertLess(cv, 0.5, f"High execution time variability: {cv:.2f}")

    def test_concurrent_execution_performance(self):
        """Test performance under concurrent execution."""

        def execute_command():
            return run_executable("echo", ["concurrent_test"])

        # Test sequential execution
        start_time = time.perf_counter()
        for _ in range(5):
            result = execute_command()
            self.assertTrue(result.success)
        sequential_time = time.perf_counter() - start_time

        # Test concurrent execution
        start_time = time.perf_counter()
        with ThreadPoolExecutor(max_workers=5) as executor:
            futures = [executor.submit(execute_command) for _ in range(5)]
            for future in as_completed(futures):
                result = future.result()
                self.assertTrue(result.success)
        concurrent_time = time.perf_counter() - start_time

        print(f"Sequential time: {sequential_time:.4f}s")
        print(f"Concurrent time: {concurrent_time:.4f}s")

        # Concurrent execution should be faster (or at least not much slower)
        # Allow some overhead but should show benefit of parallelism
        self.assertLess(
            concurrent_time,
            sequential_time * 1.2,
            "Concurrent execution too slow compared to sequential",
        )

    def test_large_output_performance(self):
        """Test performance with large output."""
        # Generate large output (but not too large to avoid timeouts)
        large_text = "x" * 10000

        start_time = time.perf_counter()
        result = run_executable("echo", [large_text])
        execution_time = time.perf_counter() - start_time

        self.assertTrue(result.success)
        self.assertEqual(len(result.stdout.strip()), 10000)

        # Should handle large output without significant overhead
        self.assertLess(execution_time, 1.0, "Large output handling too slow")

    def test_many_arguments_performance(self):
        """Test performance with many arguments."""
        # Create many arguments
        many_args = [f"arg{i}" for i in range(100)]

        start_time = time.perf_counter()
        result = run_executable("echo", many_args)
        execution_time = time.perf_counter() - start_time

        self.assertTrue(result.success)

        # Verify all arguments are present
        for arg in many_args:
            self.assertIn(arg, result.stdout)

        # Should handle many arguments efficiently
        self.assertLess(execution_time, 1.0, "Many arguments handling too slow")


class TestMemoryUsage(TestCase):
    """Test memory usage and resource management."""

    def test_memory_cleanup_after_execution(self):
        """Test that memory is properly cleaned up after execution."""
        import gc
<<<<<<< HEAD

=======
        
>>>>>>> 61fccc9c
        # Force garbage collection
        gc.collect()
        initial_objects = len(gc.get_objects())

        # Execute multiple commands
        for i in range(50):
            result = run_executable("echo", [f"test_{i}"])
            self.assertTrue(result.success)

        # Force garbage collection again
        gc.collect()
        final_objects = len(gc.get_objects())

        # Object count increase should be reasonable
        object_increase = final_objects - initial_objects
        print(f"Object count increase: {object_increase}")

        # Allow some increase but not excessive memory leaks
        self.assertLess(
            object_increase,
            1000,
            f"Potential memory leak: {object_increase} new objects",
        )

    def test_no_file_descriptor_leaks(self):
        """Test that file descriptors are properly managed."""
<<<<<<< HEAD
        # Execute many commands and verify they complete successfully
        # This ensures subprocess cleanup is working properly
        for i in range(20):
            result = run_executable("echo", [f"fd_test_{i}"])
            self.assertTrue(result.success)

        # File descriptor usage should remain stable
        # (More sophisticated monitoring would require platform-specific tools)
=======
        try:
            import resource
            
            # Get initial file descriptor limit (basic check)
            _ = resource.getrlimit(resource.RLIMIT_NOFILE)[0]
            
            # Execute many commands
            for i in range(20):
                result = run_executable("echo", [f"fd_test_{i}"])
                self.assertTrue(result.success)
            
            # File descriptor usage should remain stable
            # (This is a basic check - more sophisticated monitoring would require /proc access)
            
        except ImportError:
            # Skip on systems without resource module
            self.skipTest("resource module not available")
>>>>>>> 61fccc9c


class TestScalabilityBenchmarks(TestCase):
    """Test scalability and performance benchmarks."""

    def test_execution_rate_benchmark(self):
        """Benchmark the rate of command execution."""
        num_executions = 50

        start_time = time.perf_counter()
        for i in range(num_executions):
            result = run_executable("echo", [f"benchmark_{i}"])
            self.assertTrue(result.success)
        total_time = time.perf_counter() - start_time

        executions_per_second = num_executions / total_time

        print(f"Executed {num_executions} commands in {total_time:.3f}s")
        print(f"Rate: {executions_per_second:.1f} executions/second")

        # Should be able to execute at least 10 simple commands per second
        self.assertGreater(
            executions_per_second,
            10.0,
            f"Execution rate too low: {executions_per_second:.1f}/s",
        )

    def test_timeout_precision_benchmark(self):
        """Benchmark timeout precision and handling."""
        # Use shorter timeout values to speed up CI while maintaining test coverage
        # Test both very short (0.05s) and moderate (0.2s) timeouts
        timeout_values = [0.05, 0.2]
        
        for timeout in timeout_values:
            with self.subTest(timeout=timeout):
                start_time = time.perf_counter()

                try:
                    # This should timeout - sleep for 3x the timeout to ensure timeout occurs
                    run_executable("sleep", [str(timeout * 3)], timeout=timeout)
                    self.fail("Expected timeout exception")
                except Exception:
                    # Expected to timeout
                    pass

                actual_time = time.perf_counter() - start_time

                # Timeout should be reasonably accurate
                # Allow 30% tolerance for system overhead (more lenient for very short timeouts)
                self.assertLessEqual(actual_time, timeout * 1.3,
                                   f"Timeout took too long: {actual_time:.3f}s > {timeout * 1.3:.3f}s")
                self.assertGreaterEqual(actual_time, timeout * 0.7,
                                      f"Timeout too fast: {actual_time:.3f}s < {timeout * 0.7:.3f}s")


class TestPerformanceRegression(TestCase):
    """Test for performance regressions."""

    def test_import_performance_regression(self):
        """Test that imports remain fast."""
        # Clear modules to ensure fresh import
        modules_to_remove = [
            name for name in sys.modules.keys() if name.startswith("skoglib")
        ]
        for module_name in modules_to_remove:
            if module_name in sys.modules:
                del sys.modules[module_name]

        # Time the main import
        start_time = time.perf_counter()
        import_time = time.perf_counter() - start_time

        import_time_ms = import_time * 1000
        print(f"Main skoglib import time: {import_time_ms:.2f}ms")

        # Should import quickly (within 100ms)
        self.assertLess(
            import_time_ms, 100.0, f"Import too slow: {import_time_ms:.2f}ms > 100ms"
        )

    def test_simple_execution_baseline(self):
        """Establish baseline for simple execution performance."""
        # This test establishes performance expectations
        # and can be used to detect regressions in the future

        executions = []

        # Warm up
        for _ in range(5):
            run_executable("echo", ["warmup"])

        # Measure execution times
        for _ in range(10):
            start_time = time.perf_counter()
            result = run_executable("echo", ["performance_baseline"])
            execution_time = time.perf_counter() - start_time

            self.assertTrue(result.success)
            executions.append(execution_time)

        # Calculate statistics
        mean_time = statistics.mean(executions)
        median_time = statistics.median(executions)
        p95_time = sorted(executions)[int(0.95 * len(executions))]
<<<<<<< HEAD

=======
        
>>>>>>> 61fccc9c
        print("Simple execution performance baseline:")
        print(f"  Mean: {mean_time:.4f}s")
        print(f"  Median: {median_time:.4f}s")
        print(f"  95th percentile: {p95_time:.4f}s")

        # Set reasonable performance expectations
        self.assertLess(mean_time, 0.1, f"Mean execution too slow: {mean_time:.4f}s")
        self.assertLess(p95_time, 0.2, f"95th percentile too slow: {p95_time:.4f}s")


if __name__ == "__main__":
    import unittest

    unittest.main()<|MERGE_RESOLUTION|>--- conflicted
+++ resolved
@@ -160,11 +160,7 @@
     def test_memory_cleanup_after_execution(self):
         """Test that memory is properly cleaned up after execution."""
         import gc
-<<<<<<< HEAD
-
-=======
         
->>>>>>> 61fccc9c
         # Force garbage collection
         gc.collect()
         initial_objects = len(gc.get_objects())
@@ -191,16 +187,6 @@
 
     def test_no_file_descriptor_leaks(self):
         """Test that file descriptors are properly managed."""
-<<<<<<< HEAD
-        # Execute many commands and verify they complete successfully
-        # This ensures subprocess cleanup is working properly
-        for i in range(20):
-            result = run_executable("echo", [f"fd_test_{i}"])
-            self.assertTrue(result.success)
-
-        # File descriptor usage should remain stable
-        # (More sophisticated monitoring would require platform-specific tools)
-=======
         try:
             import resource
             
@@ -218,7 +204,6 @@
         except ImportError:
             # Skip on systems without resource module
             self.skipTest("resource module not available")
->>>>>>> 61fccc9c
 
 
 class TestScalabilityBenchmarks(TestCase):
@@ -323,11 +308,7 @@
         mean_time = statistics.mean(executions)
         median_time = statistics.median(executions)
         p95_time = sorted(executions)[int(0.95 * len(executions))]
-<<<<<<< HEAD
-
-=======
         
->>>>>>> 61fccc9c
         print("Simple execution performance baseline:")
         print(f"  Mean: {mean_time:.4f}s")
         print(f"  Median: {median_time:.4f}s")
